#!/usr/bin/env python3
"""
Benchmark concurrent chat completion requests against the MLX Omni Server.

Simple usage:
  python examples/benchmark_chat.py --rounds 5 --concurrency 4 \
    --model mlx-community/gemma-3-12b-it-4bit --base-url http://localhost:10240/v1

Options:
  --rounds N          Number of rounds to run (default: 5)
  --concurrency N     Number of parallel requests per batch (default: 2)
  --requests N        Requests per round (default: equals --concurrency)
  --model NAME        Model name served by the server
  --base-url URL      Base URL of server (default: http://localhost:10240/v1)
  --pid PID           Server PID to sample memory (optional; auto-detect by port if missing)
  --vary-prompt       Vary prompt slightly per request to avoid cache effects

The script prints per-round latency stats and a memory RSS snapshot of the server
process(es) listening on the server port. Memory readings use lsof/ps (no extra deps).
"""

from __future__ import annotations

import argparse
import os
import statistics
import subprocess
import time
from concurrent.futures import ThreadPoolExecutor, as_completed
from dataclasses import dataclass
from typing import List, Optional, Tuple
from urllib.parse import urlparse

from openai import OpenAI
import httpx
import logging

logging.basicConfig(level=logging.INFO)
logger = logging.getLogger(__name__)

# Prompts pool used by choose_base_text
PROMPTS: List[str] = [
    "How are you feeling today?",
    "What’s going on with you today?",
    "How’s your day treating you so far?",
    "What kind of day are you having?",
    "How have you been today?",
    "What’s your mood like today?",
    "How’s life treating you right now?",
    "What’s up with you today?",
    "How are things going for you today?",
    "How do you feel this morning?",
    "What’s happening in your world today?",
    "How’s everything on your end today?",
    "How are you holding up today?",
    "What kind of vibe are you on today?",
    "How’s your spirit doing today?",
    "What’s the energy like for you today?",
    "How’s the day shaping up for you?",
    "How are things in your corner of the world today?",
    "What kind of mood did you wake up in?",
    "How’s your heart feeling today?",
    "What’s the tone of your day so far?",
    "How’s your mind doing today?",
    "What’s your emotional weather like today?",
    "How’s your morning been treating you?",
    "How are your vibes today?",
    "What’s the pace of your day so far?",
    "How’s everything feeling for you today?",
    "What kind of morning are you having?",
    "How’s your energy level right now?",
    "What’s life like for you today?",
    "How’s your day unfolding so far?",
    "What’s your mindset like today?",
    "How’s your afternoon shaping up?",
    "What’s your headspace like right now?",
    "How are you managing today?",
    "How’s the world treating you at the moment?",
    "What kind of day is it turning out to be?",
    "How’s your motivation today?",
    "What’s your day been like up to now?",
    "How are things going in your life today?",
    "How’s your current mood?",
    "What’s the best thing about your day so far?",
    "How’s your stress level today?",
    "What’s on your mind today?",
    "How’s the vibe around you right now?",
    "What’s your day been feeling like?",
    "How are you coping today?",
    "How’s your emotional state today?",
    "What kind of start did you have today?",
    "How’s your week going so far, starting with today?",
    "What’s the highlight of your day so far?",
    "How’s your focus today?",
    "What kind of mood are you carrying today?",
    "How’s your inner world today?",
    "What’s today been like for you so far?",
    "How are your thoughts flowing today?",
    "How’s your energy treating you right now?",
    "What’s your body telling you today?",
    "How’s your outlook on the day?",
    "What kind of feelings are you sitting with today?",
    "How’s everything going emotionally today?",
    "What’s your general feeling about today?",
    "How’s your day looking at this point?",
    "What kind of rhythm does your day have?",
    "How’s your sense of peace today?",
    "What’s the mood in your world right now?",
    "How are your plans going today?",
    "What’s the day brought you so far?",
    "How’s your motivation holding up today?",
    "What’s your state of mind right now?",
    "How are you doing emotionally today?",
    "How’s your day running?",
    "What kind of thoughts are filling your mind today?",
    "How are you balancing things today?",
    "How’s your happiness level right now?",
    "What’s your feeling about today so far?",
    "How’s your sense of calm today?",
    "What kind of time are you having today?",
    "How’s your day moving along?",
    "What’s your emotional temperature today?",
    "How’s your perspective on the day?",
    "What kind of energy surrounds you today?",
    "How are things unfolding in your world today?",
    "How’s your morning energy today?",
    "What’s today been treating you like?",
    "How’s your day experience going?",
    "What kind of day energy do you feel?",
    "How’s your sense of joy today?",
    "What’s the feeling of your day so far?",
    "How are your spirits today?",
    "How’s your mental space right now?",
    "What’s your emotional vibe like today?",
    "How are you finding the day so far?",
    "How’s your energy flow today?",
    "What kind of day mood are you in?",
    "How’s your sense of balance today?",
    "What’s your take on how today’s going?",
    "How are your thoughts sitting today?",
    "How’s your sense of purpose today?",
    "What’s today feeling like for you overall?",
]

# ---> perform_chat > [choose_base_text] > select unique base_text per request
def choose_base_text(global_index: int) -> str:
    return PROMPTS[global_index % len(PROMPTS)]

# ---> CLI entry > [build_arg_parser] > argparse parses CLI flags for benchmark
def build_arg_parser() -> argparse.ArgumentParser:
    parser = argparse.ArgumentParser(description="Concurrent chat benchmark for MLX Omni Server")
    parser.add_argument("--rounds", type=int, default=5, help="Number of rounds to run")
    parser.add_argument(
        "--concurrency",
        type=int,
        default=2,
        help="Number of parallel requests per batch",
    )
    parser.add_argument(
        "--requests",
        type=int,
        default=None,
        help="Requests per round (defaults to --concurrency if not provided)",
    )
    parser.add_argument(
        "--model",
        type=str,
        # default=os.environ.get("MLX_BENCH_MODEL", "mlx-community/gpt-oss-20b-MXFP4-Q4"),
        default=os.environ.get("MLX_BENCH_MODEL", "mlx-community/gemma-3-12b-it-4bit"),
        help="Model name to query",
    )
    parser.add_argument(
        "--base-url",
        type=str,
        default=os.environ.get("MLX_BENCH_BASE_URL", "http://localhost:10240/v1"),
        help="Base URL of server (e.g., http://localhost:10240/v1)",
    )
    parser.add_argument("--pid", type=int, default=None, help="Server PID for memory sampling (optional)")
    parser.add_argument(
        "--vary-prompt",
        action="store_true",
        help="Vary prompt per request to reduce caching effects",
    )
    return parser


@dataclass
class RequestResult:
    index: int
    latency_s: float
    ttfb_s: float = 0.0
    prompt_tokens: int = 0
    completion_tokens: int = 0
    total_tokens: int = 0
    error: Optional[str] = None
    # Absolute timestamps for generation window calculations
    start_ts: float = 0.0
    first_byte_ts: float = 0.0
    end_ts: float = 0.0


# ---> main() > [parse_port_from_base_url] > derive port for lsof/ps memory sampling
def parse_port_from_base_url(base_url: str) -> Optional[int]:
    parsed = urlparse(base_url)
    if parsed.port is not None:
        return parsed.port
    # Fallbacks if no explicit port provided
    if parsed.scheme == "http":
        return 80
    if parsed.scheme == "https":
        return 443
    return None


# ---> main() > [snapshot_server_memory] > calls lsof/ps to read server RSS
def _find_listening_pids_on_port(port: int) -> List[int]:
    # Prefer compact PID-only output
    commands: List[List[str]] = [
        ["lsof", "-t", f"-iTCP:{port}", "-sTCP:LISTEN", "-n", "-P"],
        ["lsof", "-t", "-i", f":{port}", "-sTCP:LISTEN", "-n", "-P"],
    ]
    for cmd in commands:
        try:
            out = subprocess.check_output(cmd, stderr=subprocess.DEVNULL, text=True)
            pids = sorted({int(line.strip()) for line in out.splitlines() if line.strip().isdigit()})
            if pids:
                return pids
        except Exception:
            continue
    return []


def _rss_kb_for_pid(pid: int) -> Optional[int]:
    try:
        # macOS: rss in KB; the '=' removes header
        out = subprocess.check_output(["ps", "-o", "rss=", "-p", str(pid)], text=True, stderr=subprocess.DEVNULL)
        value = out.strip()
        if value:
            return int(value.split()[0])
    except Exception:
        return None
    return None


def snapshot_server_memory(port: Optional[int], explicit_pid: Optional[int]) -> Tuple[float, List[int]]:
    """Return (rss_mb_total, pids) for server processes listening on port or explicit PID.

    If explicit_pid is provided, only that PID is sampled. Otherwise, all listening PIDs
    for the port are sampled and summed.
    """
    pids: List[int] = []
    if explicit_pid is not None:
        pids = [explicit_pid]
    elif port is not None:
        pids = _find_listening_pids_on_port(port)

    total_kb = 0
    for pid in pids:
        kb = _rss_kb_for_pid(pid)
        if kb is not None:
            total_kb += kb

    rss_mb = round(total_kb / 1024.0, 2) if total_kb > 0 else 0.0
    return rss_mb, pids


# ---> main() > [build_client] > OpenAI client targets MLX Omni Server
def build_client(base_url: str) -> OpenAI:
    return OpenAI(
        base_url=base_url,
        api_key=os.environ.get("OPENAI_API_KEY", "not-needed"),
        timeout=httpx.Timeout(60.0),
    )


# ---> main() > [perform_chat] > client.chat.completions.create(...)
def perform_chat(
    client: OpenAI,
    model: str,
    index: int,
    global_index: int,
    vary_prompt: bool,
    streaming: bool,
) -> RequestResult:
<<<<<<< HEAD
    # tools = [
    #     {
    #         "type": "function",
    #         "function": {
    #             "name": "get_current_weather",
    #             "description": "Get the current weather in a given location",
    #             "parameters": {
    #                 "type": "object",
    #                 "properties": {
    #                     "location": {
    #                         "type": "string",
    #                         "description": "The city and state, e.g. San Francisco, CA",
    #                     },
    #                     "unit": {"type": "string", "enum": ["celsius", "fahrenheit"]},
    #                 },
    #                 "required": ["location"],
    #             },
    #         },
    #     }
    # ]

    base_text = "Hello there! How are you?"
    content = base_text if not vary_prompt else f"{base_text} (req={index})"
    image_part = make_image_part(image)
    if image_part is not None:
        user_content = [
            {"type": "text", "text": content},
            image_part,
        ]
    else:
        user_content = content
    messages = [{"role": "user", "content": user_content}]
=======

    content = choose_base_text(global_index)
    messages = [{"role": "user", "content": content}]
>>>>>>> 1b6acef8

    logger.info(f"Starting chat request {index}")
    start = time.perf_counter()

    prompt_tokens = 0
    completion_tokens = 0
    total_tokens = 0
    ttfb = 0.0
    first_byte_ts = 0.0

    try:
        if streaming:
            completion = client.chat.completions.create(
                model=model,
                messages=messages,
                tools=[],
                tool_choice="none",
                stream=True,
            )

            first_content = True
            full_content = ""
            for chunk in completion:
                if first_content and chunk.choices[0].delta.content is not None:
                    ttfb = time.perf_counter() - start
                    first_byte_ts = start + ttfb
                    first_content = False

                if chunk.choices[0].delta.content is not None:
                    full_content += chunk.choices[0].delta.content

                # Extract usage from chunks
                if hasattr(chunk, 'usage') and chunk.usage:
                    if chunk.usage.prompt_tokens:
                        prompt_tokens = chunk.usage.prompt_tokens
                    if chunk.usage.completion_tokens:
                        completion_tokens += chunk.usage.completion_tokens  # Delta
                    if hasattr(chunk.usage, 'total_tokens'):
                        total_tokens = chunk.usage.total_tokens

                # Do not break on finish_reason; allow stream to end naturally

            # Fallback if no usage in stream, approximate
            if total_tokens == 0:
                # Simple approximation: len(messages) for prompt, len(full_content.split()) for completion
                prompt_tokens = len(content.split())
                completion_tokens = len(full_content.split())
                total_tokens = prompt_tokens + completion_tokens

            end = time.perf_counter()
            latency = end - start
            error = "response took longer than 10s" if latency > 10 else None
            logger.info(f"Chat request {index} completed (streaming)" if error is None else f"Chat request {index} slow (streaming)")
            # Confirm well-formed: check if full_content
            if not full_content:
                raise ValueError("No content received in stream")
        else:
            completion = client.chat.completions.create(
                model=model,
                messages=messages,
                tools=[],
                tool_choice="none",
            )
            # Accessing the message confirms a well-formed response
            _ = completion.choices[0].message
            # Capture token usage if provided
            usage = getattr(completion, "usage", None)
            if usage is not None:
                try:
                    prompt_tokens = int(getattr(usage, "prompt_tokens", 0))
                    completion_tokens = int(getattr(usage, "completion_tokens", 0))
                    total_tokens = int(getattr(usage, "total_tokens", 0))
                except Exception:
                    # Fallback if usage is a dict-like
                    if isinstance(usage, dict):
                        prompt_tokens = int(usage.get("prompt_tokens", 0) or 0)
                        completion_tokens = int(usage.get("completion_tokens", 0) or 0)
                        total_tokens = int(usage.get("total_tokens", 0) or 0)

            end = time.perf_counter()
            latency = end - start
            ttfb = 0.0  # No TTFB in non-streaming
            error = "response took longer than 10s" if latency > 10 else None
            logger.info(f"Chat request {index} completed" if error is None else f"Chat request {index} slow")

        return RequestResult(
            index=index,
            latency_s=latency,
            ttfb_s=ttfb,
            prompt_tokens=prompt_tokens,
            completion_tokens=completion_tokens,
            total_tokens=total_tokens,
            error=error,
            start_ts=start,
            first_byte_ts=first_byte_ts if first_byte_ts > 0 else start,
            end_ts=end,
        )
    except Exception as e:  # non-trivial: capture server/client errors
        end = time.perf_counter()
        logger.error(f"Chat request {index} failed after {end - start:.2f}s: {str(e)}")
        return RequestResult(index=index, latency_s=end - start, ttfb_s=0.0, error=str(e), start_ts=start, first_byte_ts=start, end_ts=end)


# ---> main() > [run_round] > ThreadPoolExecutor coordinates parallel requests
def run_round(
    client: OpenAI,
    model: str,
    num_requests: int,
    concurrency: int,
    vary_prompt: bool,
    streaming: bool,
    start_index: int,
) -> Tuple[List[RequestResult], float]:
    results: List[RequestResult] = []
    started_at = time.perf_counter()
    with ThreadPoolExecutor(max_workers=concurrency) as pool:
        futures = [
            pool.submit(
                perform_chat,
                client=client,
                model=model,
                index=i,
                global_index=start_index + i,
                vary_prompt=vary_prompt,
                streaming=streaming,
            )
            for i in range(num_requests)
        ]
        for fut in as_completed(futures):
            results.append(fut.result())
    finished_at = time.perf_counter()
    return results, finished_at - started_at


# ---> main() > [summarize_latencies] > compute avg/p50/p95/p99/min/max and errors
def summarize_latencies(results: List[RequestResult]) -> dict:
    latencies = [r.latency_s for r in results if r.error is None]
    ttfb_list = [r.ttfb_s for r in results if r.error is None and r.ttfb_s > 0]
    errors = [r for r in results if r.error]
    count = len(results)

    def pct(values: List[float], p: float) -> float:
        if not values:
            return 0.0
        if len(values) == 1:
            return values[0]
        # Nearest-rank percentile (1-based rank)
        rank = max(1, min(len(values), int(round(p * len(values)))))
        return values[rank - 1]

    summary = {
        "count": count,
        "avg_s": round(statistics.fmean(latencies), 4) if latencies else 0.0,
        "p50_s": round(pct(latencies, 0.50), 4),
        "p95_s": round(pct(latencies, 0.95), 4),
        "p99_s": round(pct(latencies, 0.99), 4),
        "min_s": round(min(latencies), 4) if latencies else 0.0,
        "max_s": round(max(latencies), 4) if latencies else 0.0,
        "errors": len(errors),
        "error_rate": (len(errors) / count) if count > 0 else 0.0,
    }

    if ttfb_list:
        summary.update({
            "avg_ttfb_s": round(statistics.fmean(ttfb_list), 4),
            "p50_ttfb_s": round(pct(ttfb_list, 0.50), 4),
            "p95_ttfb_s": round(pct(ttfb_list, 0.95), 4),
            "p99_ttfb_s": round(pct(ttfb_list, 0.99), 4),
            "min_ttfb_s": round(min(ttfb_list), 4),
            "max_ttfb_s": round(max(ttfb_list), 4),
        })

    return summary


# ---> main() > [compute_generation_window_s] > duration from first byte to last end
def compute_generation_window_s(results: List[RequestResult]) -> float:
    """Compute round duration as time from earliest first byte to latest end.

    Falls back to wall duration from min(start)->max(end) if no first bytes present.
    """
    successes = [r for r in results if r.error is None]
    if not successes:
        return 0.0
    gen_start = min((r.first_byte_ts if r.first_byte_ts > 0 else r.start_ts) for r in successes)
    gen_end = max((r.end_ts if r.end_ts > 0 else (r.start_ts + r.latency_s)) for r in successes)
    duration = max(0.0, gen_end - gen_start)
    # Avoid division by zero; enforce tiny positive
    return duration if duration > 1e-9 else 0.0


# ---> CLI entry > [main] > orchestrates rounds, metrics, and memory snapshots
def main() -> None:
    parser = build_arg_parser()
    args = parser.parse_args()

    num_rounds = max(1, args.rounds)
    concurrency = max(1, args.concurrency)
    requests_per_round = args.requests if args.requests is not None else concurrency

    base_url = args.base_url
    model = args.model
    vary_prompt = bool(args.vary_prompt)
    streaming = os.environ.get('STREAMING', 'false').lower() == 'true'

    port = parse_port_from_base_url(base_url)
    client = build_client(base_url)

    print(f"Benchmarking model='{model}' at base_url='{base_url}'")
    print(f"Rounds={num_rounds}, Requests/Round={requests_per_round}, Concurrency={concurrency}")
    if streaming:
        print("Mode: Streaming (TTFB measured)")
    if port is not None:
        print(f"Memory sampling targets processes listening on port {port} (or PID={args.pid} if provided)")
    else:
        print("Memory sampling disabled (no port inferred)")
    print("")

    overall_latencies: List[float] = []
    overall_ttfbs: List[float] = []
    overall_errors: int = 0
    overall_requests: int = 0
    total_wall_time: float = 0.0
    total_generation_window_s: float = 0.0
    overall_completion_tokens: int = 0

    for r in range(1, num_rounds + 1):
        print(f"Round {r}/{num_rounds}:")
        results, round_wall_s = run_round(
            client=client,
            model=model,
            num_requests=requests_per_round,
            concurrency=concurrency,
            vary_prompt=vary_prompt,
            streaming=streaming,
            start_index=overall_requests,
        )
        total_wall_time += round_wall_s
        round_gen_s = compute_generation_window_s(results)
        total_generation_window_s += round_gen_s
        summary = summarize_latencies(results)
        overall_requests += summary["count"]
        overall_errors += summary["errors"]
        overall_latencies.extend([res.latency_s for res in results if res.error is None])
        if streaming:
            overall_ttfbs.extend([res.ttfb_s for res in results if res.error is None and res.ttfb_s > 0])

        # Throughput based on generation window (first byte -> end of stream)
        tput = round(summary["count"] / round_gen_s, 2) if round_gen_s > 0 else 0.0
        print(
            f"  Latency avg={summary['avg_s']}s p50={summary['p50_s']}s p95={summary['p95_s']}s p99={summary['p99_s']}s min={summary['min_s']}s max={summary['max_s']}s"
        )
        if "avg_ttfb_s" in summary:
            print(
                f"  TTFB avg={summary['avg_ttfb_s']}s p50={summary['p50_ttfb_s']}s p95={summary['p95_ttfb_s']}s p99={summary['p99_ttfb_s']}s min={summary['min_ttfb_s']}s max={summary['max_ttfb_s']}s"
            )
        print(f"  Errors={summary['errors']}  Round wall={round(round_wall_s, 3)}s  Gen window={round(round_gen_s, 3)}s  Throughput={tput} req/s")

        # Tokens/sec (generation throughput): sum of completion tokens divided by round wall time
        round_completion_tokens = sum(r.completion_tokens for r in results)
        overall_completion_tokens += round_completion_tokens
        tok_tput = round(round_completion_tokens / round_gen_s, 2) if round_gen_s > 0 else 0.0
        print(f"  Tokens: completion={round_completion_tokens}  Gen throughput={tok_tput} tok/s")

        rss_mb, pids = snapshot_server_memory(port=port, explicit_pid=args.pid)
        pids_str = ",".join(str(pid) for pid in pids) if pids else "-"
        print(f"  Server RSS after round: {rss_mb} MB  (PIDs: {pids_str})")
        print("")

    # Overall summary
    if overall_requests > 0:
        overall_latencies.sort()
        def pct(values: List[float], p: float) -> float:
            if not values:
                return 0.0
            if len(values) == 1:
                return values[0]
            rank = max(1, min(len(values), int(round(p * len(values)))))
            return values[rank - 1]

        overall_avg = round(statistics.fmean(overall_latencies), 4)
        overall_p50 = round(pct(overall_latencies, 0.50), 4)
        overall_p95 = round(pct(overall_latencies, 0.95), 4)
        overall_p99 = round(pct(overall_latencies, 0.99), 4)
        overall_min = round(overall_latencies[0], 4)
        overall_max = round(overall_latencies[-1], 4)
        overall_tput = round(overall_requests / total_generation_window_s, 2) if total_generation_window_s > 0 else 0.0

        print("Overall:")
        print(
            f"  Latency avg={overall_avg}s p50={overall_p50}s p95={overall_p95}s p99={overall_p99}s min={overall_min}s max={overall_max}s"
        )
        if overall_ttfbs:
            overall_ttfbs.sort()
            overall_avg_ttfb = round(statistics.fmean(overall_ttfbs), 4)
            overall_p50_ttfb = round(pct(overall_ttfbs, 0.50), 4)
            overall_p95_ttfb = round(pct(overall_ttfbs, 0.95), 4)
            overall_p99_ttfb = round(pct(overall_ttfbs, 0.99), 4)
            overall_min_ttfb = round(overall_ttfbs[0], 4)
            overall_max_ttfb = round(overall_ttfbs[-1], 4)
            print(
                f"  TTFB avg={overall_avg_ttfb}s p50={overall_p50_ttfb}s p95={overall_p95_ttfb}s p99={overall_p99_ttfb}s min={overall_min_ttfb}s max={overall_max_ttfb}s"
            )
        print(
            f"  Errors={overall_errors}  Total wall={round(total_wall_time, 3)}s  Gen window total={round(total_generation_window_s, 3)}s  Throughput={overall_tput} req/s"
        )
        overall_tok_tput = round(overall_completion_tokens / total_generation_window_s, 2) if total_generation_window_s > 0 else 0.0
        print(f"  Tokens: completion={overall_completion_tokens}  Gen throughput={overall_tok_tput} tok/s")


if __name__ == "__main__":
    # ---> CLI > [main] > run benchmark with provided arguments
    main()

<|MERGE_RESOLUTION|>--- conflicted
+++ resolved
@@ -282,44 +282,9 @@
     vary_prompt: bool,
     streaming: bool,
 ) -> RequestResult:
-<<<<<<< HEAD
-    # tools = [
-    #     {
-    #         "type": "function",
-    #         "function": {
-    #             "name": "get_current_weather",
-    #             "description": "Get the current weather in a given location",
-    #             "parameters": {
-    #                 "type": "object",
-    #                 "properties": {
-    #                     "location": {
-    #                         "type": "string",
-    #                         "description": "The city and state, e.g. San Francisco, CA",
-    #                     },
-    #                     "unit": {"type": "string", "enum": ["celsius", "fahrenheit"]},
-    #                 },
-    #                 "required": ["location"],
-    #             },
-    #         },
-    #     }
-    # ]
-
-    base_text = "Hello there! How are you?"
-    content = base_text if not vary_prompt else f"{base_text} (req={index})"
-    image_part = make_image_part(image)
-    if image_part is not None:
-        user_content = [
-            {"type": "text", "text": content},
-            image_part,
-        ]
-    else:
-        user_content = content
-    messages = [{"role": "user", "content": user_content}]
-=======
 
     content = choose_base_text(global_index)
     messages = [{"role": "user", "content": content}]
->>>>>>> 1b6acef8
 
     logger.info(f"Starting chat request {index}")
     start = time.perf_counter()
